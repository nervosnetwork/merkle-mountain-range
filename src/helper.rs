<<<<<<< HEAD
use crate::mmr::take_while_vec;
=======
use crate::vec;
>>>>>>> 9e77d3ef
use crate::vec::Vec;
use crate::vec;

pub fn leaf_index_to_pos(index: u64) -> u64 {
    // mmr_size - H - 1, H is the height(intervals) of last peak
    leaf_index_to_mmr_size(index) - (index + 1).trailing_zeros() as u64 - 1
}

pub fn leaf_index_to_mmr_size(index: u64) -> u64 {
    // leaf index start with 0
    let leaves_count = index + 1;

    // the peak count(k) is actually the count of 1 in leaves count's binary representation
    let peak_count = leaves_count.count_ones() as u64;

    2 * leaves_count - peak_count
}

pub fn pos_height_in_tree(mut pos: u64) -> u8 {
    if pos == 0 {
        return 0;
    }

    let mut peak_size = u64::MAX >> pos.leading_zeros();
    while peak_size > 0 {
        if pos >= peak_size {
            pos -= peak_size;
        }
        peak_size >>= 1;
    }
    pos as u8
}

pub fn parent_offset(height: u8) -> u64 {
    2 << height
}

pub fn sibling_offset(height: u8) -> u64 {
    (2 << height) - 1
}

/// Returns the height of the peaks in the mmr, presented by a bitmap.
/// for example, for a mmr with 11 leaves, the mmr_size is 19, it will return 0b1011.
/// 0b1011 indicates that the left peaks are at height 0, 1 and 3.
///           14
///        /       \
///      6          13
///    /   \       /   \
///   2     5     9     12     17
///  / \   /  \  / \   /  \   /  \
/// 0   1 3   4 7   8 10  11 15  16 18
///
/// please note that when the mmr_size is invalid, it will return the bitmap of the last valid mmr.
/// in the below example, the mmr_size is 6, but it's not a valid mmr, it will return 0b11.
///   2     5
///  / \   /  \
/// 0   1 3   4
pub fn get_peak_map(mmr_size: u64) -> u64 {
    if mmr_size == 0 {
        return 0;
    }

    let mut pos = mmr_size;
    let mut peak_size = u64::MAX >> pos.leading_zeros();
    let mut peak_map = 0;
    while peak_size > 0 {
        peak_map <<= 1;
        if pos >= peak_size {
            pos -= peak_size;
            peak_map |= 1;
        }
        peak_size >>= 1;
    }

    peak_map
}

/// Returns the pos of the peaks in the mmr.
/// for example, for a mmr with 11 leaves, the mmr_size is 19, it will return [14, 17, 18].
///           14
///        /       \
///      6          13
///    /   \       /   \
///   2     5     9     12     17
///  / \   /  \  / \   /  \   /  \
/// 0   1 3   4 7   8 10  11 15  16 18
///
/// please note that when the mmr_size is invalid, it will return the peaks of the last valid mmr.
/// in the below example, the mmr_size is 6, but it's not a valid mmr, it will return [2, 3].
///   2     5
///  / \   /  \
/// 0   1 3   4
pub fn get_peaks(mmr_size: u64) -> Vec<u64> {
    if mmr_size == 0 {
        return vec![];
    }

    let leading_zeros = mmr_size.leading_zeros();
    let mut pos = mmr_size;
    let mut peak_size = u64::MAX >> leading_zeros;
    let mut peaks = Vec::with_capacity(64 - leading_zeros as usize);
    let mut peaks_sum = 0;
    while peak_size > 0 {
        if pos >= peak_size {
            pos -= peak_size;
            peaks.push(peaks_sum + peak_size - 1);
            peaks_sum += peak_size;
        }
        peak_size >>= 1;
    }
<<<<<<< HEAD
    (height - 1, prev_pos)
}

pub fn mmr_position_to_k_index(mut leaves: Vec<u64>, mmr_size: u64) -> Vec<(u64, usize)> {
    let peaks = get_peaks(mmr_size);
    let mut leaves_with_k_indices = vec![];

    for peak in peaks {
        let leaves: Vec<_> = take_while_vec(&mut leaves, |pos| *pos <= peak);

        if leaves.len() > 0 {
            for pos in leaves {
                let height = pos_height_in_tree(peak);
                let mut index = 0;
                let mut parent_pos = peak;
                for height in (1..=height).rev() {
                    let left_child = parent_pos - parent_offset(height - 1);
                    let right_child = left_child + sibling_offset(height - 1);
                    index *= 2;
                    if left_child >= pos {
                        parent_pos = left_child;
                    } else {
                        parent_pos = right_child;
                        index += 1;
                    }
                }

                leaves_with_k_indices.push((pos, index));
            }
        }
    }

    leaves_with_k_indices
=======
    peaks
>>>>>>> 9e77d3ef
}<|MERGE_RESOLUTION|>--- conflicted
+++ resolved
@@ -1,8 +1,4 @@
-<<<<<<< HEAD
 use crate::mmr::take_while_vec;
-=======
-use crate::vec;
->>>>>>> 9e77d3ef
 use crate::vec::Vec;
 use crate::vec;
 
@@ -113,8 +109,7 @@
         }
         peak_size >>= 1;
     }
-<<<<<<< HEAD
-    (height - 1, prev_pos)
+    peaks
 }
 
 pub fn mmr_position_to_k_index(mut leaves: Vec<u64>, mmr_size: u64) -> Vec<(u64, usize)> {
@@ -147,7 +142,4 @@
     }
 
     leaves_with_k_indices
-=======
-    peaks
->>>>>>> 9e77d3ef
 }