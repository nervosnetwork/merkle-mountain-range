//! Merkle Mountain Range
//!
//! references:
//! https://github.com/mimblewimble/grin/blob/master/doc/mmr.md#structure
//! https://github.com/mimblewimble/grin/blob/0ff6763ee64e5a14e70ddd4642b99789a1648a32/core/src/core/pmmr.rs#L606

use crate::borrow::Cow;
use crate::collections::VecDeque;
use crate::helper::{
    get_peak_map, get_peaks, leaf_index_to_mmr_size, leaf_index_to_pos, parent_offset,
    pos_height_in_tree, sibling_offset,
};
use crate::mmr_store::{MMRBatch, MMRStoreReadOps, MMRStoreWriteOps};
use crate::vec;
use crate::vec::Vec;
use crate::{Error, Merge, Result};
use core::fmt::Debug;
use core::marker::PhantomData;

#[allow(clippy::upper_case_acronyms)]
pub struct MMR<T, M, S> {
    mmr_size: u64,
    batch: MMRBatch<T, S>,
    merge: PhantomData<M>,
}

impl<T, M, S> MMR<T, M, S> {
    pub fn new(mmr_size: u64, store: S) -> Self {
        MMR {
            mmr_size,
            batch: MMRBatch::new(store),
            merge: PhantomData,
        }
    }

    pub fn mmr_size(&self) -> u64 {
        self.mmr_size
    }

    pub fn is_empty(&self) -> bool {
        self.mmr_size == 0
    }

    pub fn batch(&self) -> &MMRBatch<T, S> {
        &self.batch
    }

    pub fn store(&self) -> &S {
        self.batch.store()
    }
}

impl<T: Clone + PartialEq, M: Merge<Item = T>, S: MMRStoreReadOps<T>> MMR<T, M, S> {
    // find internal MMR elem, the pos must exists, otherwise a error will return
    fn find_elem<'b>(&self, pos: u64, hashes: &'b [T]) -> Result<Cow<'b, T>> {
        let pos_offset = pos.checked_sub(self.mmr_size);
        if let Some(elem) = pos_offset.and_then(|i| hashes.get(i as usize)) {
            return Ok(Cow::Borrowed(elem));
        }
        let elem = self.batch.get_elem(pos)?.ok_or(Error::InconsistentStore)?;
        Ok(Cow::Owned(elem))
    }

    // push a element and return position
    pub fn push(&mut self, elem: T) -> Result<u64> {
        let mut elems = vec![elem];
        let elem_pos = self.mmr_size;
        let peak_map = get_peak_map(self.mmr_size);
        let mut pos = self.mmr_size;
        let mut peak = 1;
        while (peak_map & peak) != 0 {
            peak <<= 1;
            pos += 1;
            let left_pos = pos - peak;
            let left_elem = self.find_elem(left_pos, &elems)?;
            let right_elem = elems.last().expect("checked");
            let parent_elem = M::merge(&left_elem, right_elem)?;
            elems.push(parent_elem);
        }
        // store hashes
        self.batch.append(elem_pos, elems);
        // update mmr_size
        self.mmr_size = pos + 1;
        Ok(elem_pos)
    }

    /// get_root
    pub fn get_root(&self) -> Result<T> {
        if self.mmr_size == 0 {
            return Err(Error::GetRootOnEmpty);
        } else if self.mmr_size == 1 {
            return self.batch.get_elem(0)?.ok_or(Error::InconsistentStore);
        }
        let peaks: Vec<T> = get_peaks(self.mmr_size)
            .into_iter()
            .map(|peak_pos| {
                self.batch
                    .get_elem(peak_pos)
                    .and_then(|elem| elem.ok_or(Error::InconsistentStore))
            })
            .collect::<Result<Vec<T>>>()?;
        self.bag_rhs_peaks(peaks)?.ok_or(Error::InconsistentStore)
    }

    fn bag_rhs_peaks(&self, mut rhs_peaks: Vec<T>) -> Result<Option<T>> {
        while rhs_peaks.len() > 1 {
            let right_peak = rhs_peaks.pop().expect("pop");
            let left_peak = rhs_peaks.pop().expect("pop");
            rhs_peaks.push(M::merge_peaks(&right_peak, &left_peak)?);
        }
        Ok(rhs_peaks.pop())
    }

    /// generate merkle proof for a peak
    /// the pos_list must be sorted, otherwise the behaviour is undefined
    ///
    /// 1. find a lower tree in peak that can generate a complete merkle proof for position
    /// 2. find that tree by compare positions
    /// 3. generate proof for each positions
    fn gen_proof_for_peak(
        &self,
        proof: &mut Vec<T>,
        pos_list: Vec<u64>,
        peak_pos: u64,
    ) -> Result<()> {
        // do nothing if position itself is the peak
        if pos_list.len() == 1 && pos_list == [peak_pos] {
            return Ok(());
        }
        // take peak root from store if no positions need to be proof
        if pos_list.is_empty() {
            proof.push(
                self.batch
                    .get_elem(peak_pos)?
                    .ok_or(Error::InconsistentStore)?,
            );
            return Ok(());
        }

        let mut queue: VecDeque<_> = pos_list.into_iter().map(|pos| (pos, 0)).collect();

        // Generate sub-tree merkle proof for positions
        while let Some((pos, height)) = queue.pop_front() {
            debug_assert!(pos <= peak_pos);
            if pos == peak_pos {
                if queue.is_empty() {
                    break;
                } else {
                    return Err(Error::NodeProofsNotSupported);
                }
            }

            // calculate sibling
            let (sib_pos, parent_pos) = {
                let next_height = pos_height_in_tree(pos + 1);
                let sibling_offset = sibling_offset(height);
                if next_height > height {
                    // implies pos is right sibling
                    (pos - sibling_offset, pos + 1)
                } else {
                    // pos is left sibling
                    (pos + sibling_offset, pos + parent_offset(height))
                }
            };

            if Some(&sib_pos) == queue.front().map(|(pos, _)| pos) {
                // drop sibling
                queue.pop_front();
            } else {
                proof.push(
                    self.batch
                        .get_elem(sib_pos)?
                        .ok_or(Error::InconsistentStore)?,
                );
            }
            if parent_pos < peak_pos {
                // save pos to tree buf
                queue.push_back((parent_pos, height + 1));
            }
        }
        Ok(())
    }

    /// Generate merkle proof for positions
    /// 1. sort positions
    /// 2. push merkle proof to proof by peak from left to right
    /// 3. push bagged right hand side root
    pub fn gen_proof(&self, mut pos_list: Vec<u64>) -> Result<MerkleProof<T, M>> {
        if pos_list.is_empty() {
            return Err(Error::GenProofForInvalidLeaves);
        }
        if self.mmr_size == 1 && pos_list == [0] {
            return Ok(MerkleProof::new(self.mmr_size, Vec::new()));
        }
        if pos_list.iter().any(|pos| pos_height_in_tree(*pos) > 0) {
            return Err(Error::NodeProofsNotSupported);
        }
        // ensure positions are sorted and unique
        pos_list.sort_unstable();
        pos_list.dedup();
        let peaks = get_peaks(self.mmr_size);
        let mut proof: Vec<T> = Vec::new();
        // generate merkle proof for each peaks
        let mut bagging_track = 0;
        for peak_pos in peaks {
            let pos_list: Vec<_> = take_while_vec(&mut pos_list, |&pos| pos <= peak_pos);
            if pos_list.is_empty() {
                bagging_track += 1;
            } else {
                bagging_track = 0;
            }
            self.gen_proof_for_peak(&mut proof, pos_list, peak_pos)?;
        }

        // ensure no remain positions
        if !pos_list.is_empty() {
            return Err(Error::GenProofForInvalidLeaves);
        }

        if bagging_track > 1 {
            let rhs_peaks = proof.split_off(proof.len() - bagging_track);
            proof.push(self.bag_rhs_peaks(rhs_peaks)?.expect("bagging rhs peaks"));
        }

        Ok(MerkleProof::new(self.mmr_size, proof))
    }
}

impl<T, M, S: MMRStoreWriteOps<T>> MMR<T, M, S> {
    pub fn commit(&mut self) -> Result<()> {
        self.batch.commit()
    }
}

#[derive(Debug)]
pub struct MerkleProof<T, M> {
    mmr_size: u64,
    proof: Vec<T>,
    merge: PhantomData<M>,
}

impl<T: Clone + PartialEq, M: Merge<Item = T>> MerkleProof<T, M> {
    pub fn new(mmr_size: u64, proof: Vec<T>) -> Self {
        MerkleProof {
            mmr_size,
            proof,
            merge: PhantomData,
        }
    }

    pub fn mmr_size(&self) -> u64 {
        self.mmr_size
    }

    pub fn proof_items(&self) -> &[T] {
        &self.proof
    }

    pub fn calculate_root(&self, leaves: Vec<(u64, T)>) -> Result<T> {
        calculate_root::<_, M, _>(leaves, self.mmr_size, self.proof.iter())
    }

    /// from merkle proof of leaf n to calculate merkle root of n + 1 leaves.
    /// by observe the MMR construction graph we know it is possible.
    /// https://github.com/jjyr/merkle-mountain-range#construct
    /// this is kinda tricky, but it works, and useful
    pub fn calculate_root_with_new_leaf(
        &self,
        mut leaves: Vec<(u64, T)>,
        new_pos: u64,
        new_elem: T,
        new_mmr_size: u64,
    ) -> Result<T> {
        let pos_height = pos_height_in_tree(new_pos);
        let next_height = pos_height_in_tree(new_pos + 1);
        if next_height > pos_height {
            let mut peaks_hashes =
                calculate_peaks_hashes::<_, M, _>(leaves, self.mmr_size, self.proof.iter())?;
            let peaks_pos = get_peaks(new_mmr_size);
            // reverse touched peaks
            let mut i = 0;
            while peaks_pos[i] < new_pos {
                i += 1
            }
            peaks_hashes[i..].reverse();
            calculate_root::<_, M, _>(vec![(new_pos, new_elem)], new_mmr_size, peaks_hashes.iter())
        } else {
            leaves.push((new_pos, new_elem));
            calculate_root::<_, M, _>(leaves, new_mmr_size, self.proof.iter())
        }
    }

    pub fn verify(&self, root: T, leaves: Vec<(u64, T)>) -> Result<bool> {
        self.calculate_root(leaves)
            .map(|calculated_root| calculated_root == root)
    }

    /// Verifies a old root and all incremental leaves.
    ///
    /// If this method returns `true`, it means the following assertion are true:
    /// - The old root could be generated in the history of the current MMR.
    /// - All incremental leaves are on the current MMR.
    /// - The MMR, which could generate the old root, appends all incremental leaves, becomes the
    ///   current MMR.
    pub fn verify_incremental(&self, root: T, prev_root: T, incremental: Vec<T>) -> Result<bool> {
        let current_leaves_count = get_peak_map(self.mmr_size);
        if current_leaves_count <= incremental.len() as u64 {
            return Err(Error::CorruptedProof);
        }
        // Test if previous root is correct.
        let prev_leaves_count = current_leaves_count - incremental.len() as u64;
        let prev_peaks_positions = {
            let prev_index = prev_leaves_count - 1;
            let prev_mmr_size = leaf_index_to_mmr_size(prev_index);
            let prev_peaks_positions = get_peaks(prev_mmr_size);
            if prev_peaks_positions.len() != self.proof.len() {
                return Err(Error::CorruptedProof);
            }
            prev_peaks_positions
        };
        let current_peaks_positions = get_peaks(self.mmr_size);

        let mut reverse_index = prev_peaks_positions.len() - 1;
        for (i, position) in prev_peaks_positions.iter().enumerate() {
            if *position < current_peaks_positions[i] {
                reverse_index = i;
                break;
            }
        }
        let mut prev_peaks: Vec<_> = self.proof_items().to_vec();
        let mut reverse_peaks = prev_peaks.split_off(reverse_index);
        reverse_peaks.reverse();
        prev_peaks.extend(reverse_peaks);

        let calculated_prev_root = bagging_peaks_hashes::<T, M>(prev_peaks)?;
        if calculated_prev_root != prev_root {
            return Ok(false);
        }

        // Test if incremental leaves are correct.
        let leaves = incremental
            .into_iter()
            .enumerate()
            .map(|(index, leaf)| {
                let pos = leaf_index_to_pos(prev_leaves_count + index as u64);
                (pos, leaf)
            })
            .collect();
        self.verify(root, leaves)
    }
}

fn calculate_peak_root<'a, T: 'a, M: Merge<Item = T>, I: Iterator<Item = &'a T>>(
    leaves: Vec<(u64, T)>,
    peak_pos: u64,
    proof_iter: &mut I,
) -> Result<T> {
    debug_assert!(!leaves.is_empty(), "can't be empty");
    // (position, hash, height)

    let mut queue: VecDeque<_> = leaves
        .into_iter()
        .map(|(pos, item)| (pos, item, 0))
        .collect();

    // calculate tree root from each items
    while let Some((pos, item, height)) = queue.pop_front() {
        if pos == peak_pos {
            if queue.is_empty() {
                // return root once queue is consumed
                return Ok(item);
            } else {
                return Err(Error::CorruptedProof);
            }
        }
        // calculate sibling
        let next_height = pos_height_in_tree(pos + 1);
        let (parent_pos, parent_item) = {
            let sibling_offset = sibling_offset(height);
            if next_height > height {
                // implies pos is right sibling
                let sib_pos = pos - sibling_offset;
                let parent_pos = pos + 1;
                let parent_item = if Some(&sib_pos) == queue.front().map(|(pos, _, _)| pos) {
                    let sibling_item = queue.pop_front().map(|(_, item, _)| item).unwrap();
                    M::merge(&sibling_item, &item)?
                } else {
                    let sibling_item = proof_iter.next().ok_or(Error::CorruptedProof)?;
                    M::merge(sibling_item, &item)?
                };
                (parent_pos, parent_item)
            } else {
                // pos is left sibling
                let sib_pos = pos + sibling_offset;
                let parent_pos = pos + parent_offset(height);
                let parent_item = if Some(&sib_pos) == queue.front().map(|(pos, _, _)| pos) {
                    let sibling_item = queue.pop_front().map(|(_, item, _)| item).unwrap();
                    M::merge(&item, &sibling_item)?
                } else {
                    let sibling_item = proof_iter.next().ok_or(Error::CorruptedProof)?;
                    M::merge(&item, sibling_item)?
                };
                (parent_pos, parent_item)
            }
        };

        if parent_pos <= peak_pos {
            queue.push_back((parent_pos, parent_item, height + 1))
        } else {
            return Err(Error::CorruptedProof);
        }
    }
    Err(Error::CorruptedProof)
}

<<<<<<< HEAD
pub fn calculate_peaks_hashes<
    'a,
    T: 'a + PartialEq + Debug + Clone,
    M: Merge<Item = T>,
    I: Iterator<Item = &'a T>,
>(
=======
fn calculate_peaks_hashes<'a, T: 'a + Clone, M: Merge<Item = T>, I: Iterator<Item = &'a T>>(
>>>>>>> 9e77d3ef
    mut leaves: Vec<(u64, T)>,
    mmr_size: u64,
    mut proof_iter: I,
) -> Result<Vec<T>> {
    if leaves.iter().any(|(pos, _)| pos_height_in_tree(*pos) > 0) {
        return Err(Error::NodeProofsNotSupported);
    }

    // special handle the only 1 leaf MMR
    if mmr_size == 1 && leaves.len() == 1 && leaves[0].0 == 0 {
        return Ok(leaves.into_iter().map(|(_pos, item)| item).collect());
    }
    // ensure leaves are sorted and unique
    leaves.sort_by_key(|(pos, _)| *pos);
    leaves.dedup_by(|a, b| a.0 == b.0);
    let peaks = get_peaks(mmr_size);

    let mut peaks_hashes: Vec<T> = Vec::with_capacity(peaks.len() + 1);
    for peak_pos in peaks {
        let mut leaves: Vec<_> = take_while_vec(&mut leaves, |(pos, _)| *pos <= peak_pos);
        let peak_root = if leaves.len() == 1 && leaves[0].0 == peak_pos {
            // leaf is the peak
            leaves.remove(0).1
        } else if leaves.is_empty() {
            // if empty, means the next proof is a peak root or rhs bagged root
            if let Some(peak_root) = proof_iter.next() {
                peak_root.clone()
            } else {
                // means that either all right peaks are bagged, or proof is corrupted
                // so we break loop and check no items left
                break;
            }
        } else {
            calculate_peak_root::<_, M, _>(leaves, peak_pos, &mut proof_iter)?
        };
        peaks_hashes.push(peak_root.clone());
    }

    // ensure nothing left in leaves
    if !leaves.is_empty() {
        return Err(Error::CorruptedProof);
    }

    // check rhs peaks
    if let Some(rhs_peaks_hashes) = proof_iter.next() {
        peaks_hashes.push(rhs_peaks_hashes.clone());
    }
    // ensure nothing left in proof_iter
    if proof_iter.next().is_some() {
        return Err(Error::CorruptedProof);
    }
    Ok(peaks_hashes)
}

<<<<<<< HEAD
pub(crate) fn bagging_peaks_hashes<'a, T: 'a + PartialEq + Debug + Clone, M: Merge<Item = T>>(
    mut peaks_hashes: Vec<T>,
) -> Result<T> {
=======
fn bagging_peaks_hashes<T, M: Merge<Item = T>>(mut peaks_hashes: Vec<T>) -> Result<T> {
>>>>>>> 9e77d3ef
    // bagging peaks
    // bagging from right to left via hash(right, left).
    while peaks_hashes.len() > 1 {
        let right_peak = peaks_hashes.pop().expect("pop");
        let left_peak = peaks_hashes.pop().expect("pop");
        peaks_hashes.push(M::merge_peaks(&right_peak, &left_peak)?);
    }
    peaks_hashes.pop().ok_or(Error::CorruptedProof)
}

/// merkle proof
/// 1. sort items by position
/// 2. calculate root of each peak
/// 3. bagging peaks
<<<<<<< HEAD
pub(crate) fn calculate_root<
    'a,
    T: 'a + PartialEq + Debug + Clone,
    M: Merge<Item = T>,
    I: Iterator<Item = &'a T>,
>(
=======
fn calculate_root<'a, T: 'a + Clone, M: Merge<Item = T>, I: Iterator<Item = &'a T>>(
>>>>>>> 9e77d3ef
    leaves: Vec<(u64, T)>,
    mmr_size: u64,
    proof_iter: I,
) -> Result<T> {
    let peaks_hashes = calculate_peaks_hashes::<_, M, _>(leaves, mmr_size, proof_iter)?;
    bagging_peaks_hashes::<_, M>(peaks_hashes)
}

pub(crate) fn take_while_vec<T, P: Fn(&T) -> bool>(v: &mut Vec<T>, p: P) -> Vec<T> {
    for i in 0..v.len() {
        if !p(&v[i]) {
            return v.drain(..i).collect();
        }
    }
    v.drain(..).collect()
}<|MERGE_RESOLUTION|>--- conflicted
+++ resolved
@@ -413,16 +413,7 @@
     Err(Error::CorruptedProof)
 }
 
-<<<<<<< HEAD
-pub fn calculate_peaks_hashes<
-    'a,
-    T: 'a + PartialEq + Debug + Clone,
-    M: Merge<Item = T>,
-    I: Iterator<Item = &'a T>,
->(
-=======
 fn calculate_peaks_hashes<'a, T: 'a + Clone, M: Merge<Item = T>, I: Iterator<Item = &'a T>>(
->>>>>>> 9e77d3ef
     mut leaves: Vec<(u64, T)>,
     mmr_size: u64,
     mut proof_iter: I,
@@ -477,13 +468,7 @@
     Ok(peaks_hashes)
 }
 
-<<<<<<< HEAD
-pub(crate) fn bagging_peaks_hashes<'a, T: 'a + PartialEq + Debug + Clone, M: Merge<Item = T>>(
-    mut peaks_hashes: Vec<T>,
-) -> Result<T> {
-=======
 fn bagging_peaks_hashes<T, M: Merge<Item = T>>(mut peaks_hashes: Vec<T>) -> Result<T> {
->>>>>>> 9e77d3ef
     // bagging peaks
     // bagging from right to left via hash(right, left).
     while peaks_hashes.len() > 1 {
@@ -498,16 +483,7 @@
 /// 1. sort items by position
 /// 2. calculate root of each peak
 /// 3. bagging peaks
-<<<<<<< HEAD
-pub(crate) fn calculate_root<
-    'a,
-    T: 'a + PartialEq + Debug + Clone,
-    M: Merge<Item = T>,
-    I: Iterator<Item = &'a T>,
->(
-=======
 fn calculate_root<'a, T: 'a + Clone, M: Merge<Item = T>, I: Iterator<Item = &'a T>>(
->>>>>>> 9e77d3ef
     leaves: Vec<(u64, T)>,
     mmr_size: u64,
     proof_iter: I,
