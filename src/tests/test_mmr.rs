use super::{MergeNumberHash, NumberHash};
<<<<<<< HEAD
use crate::mmr::{take_while_vec};
use crate::{helper::pos_height_in_tree, leaf_index_to_mmr_size, util::MemStore, Error, MMRStore, Merge, MMR, mmr_position_to_k_index};
=======
use crate::{
    helper::pos_height_in_tree,
    leaf_index_to_mmr_size,
    util::{MemMMR, MemStore},
    Error,
};
>>>>>>> 9e77d3ef
use faster_hex::hex_string;
use num::{Integer, Zero};
use num::integer::div_floor;
use proptest::prelude::*;
use rand::{seq::SliceRandom, thread_rng};
use tiny_keccak::keccak256;
use crate::helper::get_peaks;

fn test_mmr(count: u32, proof_elem: Vec<u32>) {
    let store = MemStore::default();
    let mut mmr = MemMMR::<_, MergeNumberHash>::new(0, &store);
    let positions: Vec<u64> = (0u32..count)
        .map(|i| mmr.push(NumberHash::from(i)).unwrap())
        .collect();
    let root = mmr.get_root().expect("get root");
    let proof = mmr
        .gen_proof(
            proof_elem
                .iter()
                .map(|elem| positions[*elem as usize])
                .collect(),
        )
        .expect("gen proof");
    mmr.commit().expect("commit changes");
    let result = proof
        .verify(
            root,
            proof_elem
                .iter()
                .map(|elem| (positions[*elem as usize], NumberHash::from(*elem)))
                .collect(),
        )
        .unwrap();
    assert!(result);
}

fn test_gen_new_root_from_proof(count: u32) {
    let store = MemStore::default();
    let mut mmr = MemMMR::<_, MergeNumberHash>::new(0, &store);
    let positions: Vec<u64> = (0u32..count)
        .map(|i| mmr.push(NumberHash::from(i)).unwrap())
        .collect();
    let elem = count - 1;
    let pos = positions[elem as usize];
    let proof = mmr.gen_proof(vec![pos]).expect("gen proof");
    let new_elem = count;
    let new_pos = mmr.push(NumberHash::from(new_elem)).unwrap();
    let root = mmr.get_root().expect("get root");
    mmr.commit().expect("commit changes");
    let calculated_root = proof
        .calculate_root_with_new_leaf(
            vec![(pos, NumberHash::from(elem))],
            new_pos,
            NumberHash::from(new_elem),
            leaf_index_to_mmr_size(new_elem.into()),
        )
        .unwrap();
    assert_eq!(calculated_root, root);
}

#[test]
fn test_mmr_root() {
    let store = MemStore::default();
    let mut mmr = MemMMR::<_, MergeNumberHash>::new(0, &store);
    (0u32..11).for_each(|i| {
        mmr.push(NumberHash::from(i)).unwrap();
    });
    let root = mmr.get_root().expect("get root");
    let hex_root = hex_string(&root.0);
    assert_eq!(
        "f6794677f37a57df6a5ec36ce61036e43a36c1a009d05c81c9aa685dde1fd6e3",
        hex_root
    );
}

#[test]
fn test_empty_mmr_root() {
    let store = MemStore::<NumberHash>::default();
    let mmr = MemMMR::<_, MergeNumberHash>::new(0, &store);
    assert_eq!(Err(Error::GetRootOnEmpty), mmr.get_root());
}

#[test]
fn test_mmr_3_peaks() {
    test_mmr(11, vec![5]);
}

#[test]
fn test_mmr_2_peaks() {
    test_mmr(10, vec![5]);
}

#[test]
fn test_mmr_1_peak() {
    test_mmr(8, vec![5]);
}

#[test]
fn test_mmr_first_elem_proof() {
    test_mmr(11, vec![0]);
}

#[test]
fn test_mmr_last_elem_proof() {
    test_mmr(11, vec![10]);
}

#[test]
fn test_mmr_1_elem() {
    test_mmr(1, vec![0]);
}

#[test]
fn test_mmr_2_elems() {
    test_mmr(2, vec![0]);
    test_mmr(2, vec![1]);
}

#[test]
fn test_mmr_2_leaves_merkle_proof() {
    test_mmr(11, vec![3, 7]);
    test_mmr(11, vec![3, 4]);
}

#[test]
fn test_mmr_2_sibling_leaves_merkle_proof() {
    test_mmr(11, vec![4, 5]);
    test_mmr(11, vec![5, 6]);
    test_mmr(11, vec![6, 7]);
}

#[test]
fn test_mmr_3_leaves_merkle_proof() {
    test_mmr(11, vec![4, 5, 6]);
    test_mmr(11, vec![3, 5, 7]);
    test_mmr(11, vec![3, 4, 5]);
    test_mmr(100, vec![3, 5, 13]);
}

#[test]
fn test_gen_root_from_proof() {
    test_gen_new_root_from_proof(11);
}

#[test]
fn test_gen_proof_with_duplicate_leaves() {
    test_mmr(10, vec![5, 5]);
}

fn test_invalid_proof_verification(
    leaf_count: u32,
    positions_to_verify: Vec<u64>,
    // positions of entries that should be tampered
    tampered_positions: Vec<usize>,
    // optionally handroll proof from these positions
    handrolled_proof_positions: Option<Vec<u64>>,
) {
<<<<<<< HEAD
    use crate::{util::MemMMR, MerkleProof};
=======
    use crate::{Merge, MerkleProof};
>>>>>>> 9e77d3ef
    use std::fmt::{Debug, Formatter};

    // Simple item struct to allow debugging the contents of MMR nodes/peaks
    #[derive(Clone, PartialEq)]
    enum MyItem {
        Number(u32),
        Merged(Box<MyItem>, Box<MyItem>),
    }

    impl Debug for MyItem {
        fn fmt(&self, f: &mut Formatter<'_>) -> std::fmt::Result {
            match self {
                MyItem::Number(x) => f.write_fmt(format_args!("{}", x)),
                MyItem::Merged(a, b) => f.write_fmt(format_args!("Merged({:#?}, {:#?})", a, b)),
            }
        }
    }

    #[derive(Debug)]
    struct MyMerge;

    impl Merge for MyMerge {
        type Item = MyItem;
        fn merge(lhs: &Self::Item, rhs: &Self::Item) -> Result<Self::Item, crate::Error> {
            Ok(MyItem::Merged(Box::new(lhs.clone()), Box::new(rhs.clone())))
        }
    }

    let store = MemStore::default();
    let mut mmr = MemMMR::<_, MyMerge>::new(0, &store);
    let mut positions: Vec<u64> = Vec::new();
    for i in 0u32..leaf_count {
        let pos = mmr.push(MyItem::Number(i)).unwrap();
        positions.push(pos);
    }
    let root = mmr.get_root().unwrap();

    let entries_to_verify: Vec<(u64, MyItem)> = positions_to_verify
        .iter()
        .map(|pos| (*pos, mmr.batch().get_elem(*pos).unwrap().unwrap()))
        .collect();

    let mut tampered_entries_to_verify = entries_to_verify.clone();
    tampered_positions.iter().for_each(|proof_pos| {
        tampered_entries_to_verify[*proof_pos] = (
            tampered_entries_to_verify[*proof_pos].0,
            MyItem::Number(31337),
        )
    });

    let handrolled_proof: Option<MerkleProof<MyItem, MyMerge>> =
        handrolled_proof_positions.map(|handrolled_proof_positions| {
            MerkleProof::new(
                mmr.mmr_size(),
                handrolled_proof_positions
                    .iter()
                    .map(|pos| mmr.batch().get_elem(*pos).unwrap().unwrap())
                    .collect(),
            )
        });

    // verification should fail whenever trying to prove membership of a non-member
    if let Some(handrolled_proof) = handrolled_proof {
        let handrolled_proof_result =
            handrolled_proof.verify(root.clone(), tampered_entries_to_verify.clone());
        assert!(handrolled_proof_result.is_err() || !handrolled_proof_result.unwrap());
    }

    match mmr.gen_proof(positions_to_verify.clone()) {
        Ok(proof) => {
            assert!(proof.verify(root.clone(), entries_to_verify).unwrap());
            assert!(!proof.verify(root, tampered_entries_to_verify).unwrap());
        }
        Err(Error::NodeProofsNotSupported) => {
            // if couldn't generate proof, then it contained a non-leaf
            assert!(positions_to_verify
                .iter()
                .any(|pos| pos_height_in_tree(*pos) > 0));
        }
        Err(e) => panic!("Unexpected error: {}", e),
    }
}

#[test]
fn test_generic_proofs() {
    test_invalid_proof_verification(7, vec![5], vec![0], Some(vec![2, 9, 10]));
    test_invalid_proof_verification(7, vec![1, 2], vec![0], Some(vec![5, 9, 10]));
    test_invalid_proof_verification(7, vec![1, 5], vec![0], Some(vec![0, 9, 10]));
    test_invalid_proof_verification(7, vec![1, 6], vec![0], Some(vec![0, 5, 9, 10]));
    test_invalid_proof_verification(7, vec![5, 6], vec![0], Some(vec![2, 9, 10]));
    test_invalid_proof_verification(7, vec![1, 5, 6], vec![0], Some(vec![0, 9, 10]));
    test_invalid_proof_verification(7, vec![1, 5, 7], vec![0], Some(vec![0, 8, 10]));
    test_invalid_proof_verification(7, vec![5, 6, 7], vec![0], Some(vec![2, 8, 10]));
    test_invalid_proof_verification(7, vec![5, 6, 7, 8, 9, 10], vec![0], Some(vec![2]));
    test_invalid_proof_verification(7, vec![1, 5, 7, 8, 9, 10], vec![0], Some(vec![0]));
    test_invalid_proof_verification(7, vec![0, 1, 5, 7, 8, 9, 10], vec![0], Some(vec![]));
    test_invalid_proof_verification(7, vec![0, 1, 5, 6, 7, 8, 9, 10], vec![0], Some(vec![]));
    test_invalid_proof_verification(7, vec![0, 1, 2, 5, 6, 7, 8, 9, 10], vec![0], Some(vec![]));
    test_invalid_proof_verification(7, vec![0, 1, 2, 3, 7, 8, 9, 10], vec![0], Some(vec![4]));
    test_invalid_proof_verification(7, vec![0, 2, 3, 7, 8, 9, 10], vec![0], Some(vec![1, 4]));
    test_invalid_proof_verification(7, vec![0, 3, 7, 8, 9, 10], vec![0], Some(vec![1, 4]));
    test_invalid_proof_verification(7, vec![0, 2, 3, 7, 8, 9, 10], vec![0], Some(vec![1, 4]));
}

prop_compose! {
    fn count_elem(count: u32)
                (elem in 0..count)
                -> (u32, u32) {
                    (count, elem)
    }
}

proptest! {
    #[test]
    fn test_random_mmr(count in 10u32..500u32) {
        let mut leaves: Vec<u32> = (0..count).collect();
        let mut rng = thread_rng();
        leaves.shuffle(&mut rng);
        let leaves_count = rng.gen_range(1..count - 1);
        leaves.truncate(leaves_count as usize);
        test_mmr(count, leaves);
    }

    #[test]
    fn test_random_gen_root_with_new_leaf(count in 1u32..500u32) {
        test_gen_new_root_from_proof(count);
    }
}

struct MergeKeccak;

impl Merge for MergeKeccak {
    type Item = NumberHash;
    fn merge(lhs: &Self::Item, rhs: &Self::Item) -> Result<Self::Item, Error> {
        let mut concat = vec![];
        concat.extend(&lhs.0);
        concat.extend(&rhs.0);
        let hash = keccak256(&concat);
        Ok(NumberHash(hash.to_vec().into()))
    }
}


type Hash = [u8; 32];

pub fn calculate_merkle_multi_root(proof: Vec<Vec<(usize, [u8; 32])>>) -> [u8; 32] {
    let mut previous_layer = vec![];
    for layer in proof {
        let mut current_layer = vec![];
        if previous_layer.len() == 0 {
            current_layer = layer;
        } else {
            current_layer.extend(previous_layer.drain(..));
            current_layer.extend(&layer);
            current_layer.sort_by(|(a_i, _), (b_i, _)| a_i.cmp(b_i));
        }

        for index in (0..current_layer.len()).step_by(2) {
            if index + 1 >= current_layer.len() {
                let node = current_layer[index].clone();
                previous_layer.push((div_floor(node.0, 2), node.1));
            } else {
                let mut concat = vec![];
                let left = current_layer[index].clone();
                let right = current_layer[index + 1].clone();
                concat.extend(&left.1);
                concat.extend(&right.1);
                let hash = keccak256(&concat);

                previous_layer.push((div_floor(left.0, 2), hash));
            }
        }
    }

    debug_assert_eq!(previous_layer.len(), 1);

    previous_layer[0].1
}

fn sibling_indices(indices: Vec<usize>) -> Vec<usize> {
    let mut siblings = Vec::new();

    for index in indices {
        let index = if index.is_zero() {
            index + 1
        } else if index.is_even() {
            index + 1
        } else {
            index - 1
        };
        siblings.push(index);
    }



    siblings
}

fn parent_indices(indices: Vec<usize>) -> Vec<usize> {
    let mut parents = Vec::new();


    for index in indices {
        let index = div_floor(index, 2);
        parents.push(index);
    }


    parents
}

pub fn calculate_peak_roots(
    mut leaves: Vec<(u64, usize, Hash)>,
    mmr_size: u64,
    mut proof_iter: Vec<Hash>,
) -> Hash {
    let peaks = get_peaks(mmr_size);
    let mut peak_roots = vec![];

    for peak in peaks {
        let mut leaves: Vec<_> = take_while_vec(&mut leaves, |(pos, _, _)| *pos <= peak);

        match leaves.len() {
            1 if leaves[0].0 == peak => {
                // this is a peak root.
                peak_roots.push(leaves.pop().unwrap().2);
            }
            0 => {
                // the next proof item is a peak
                if let Some(peak) = proof_iter.pop() {
                    peak_roots.push(peak)
                } else {
                    break;
                }
            }
            _ => {

                let leaves = leaves
                    .into_iter()
                    .map(|(_pos, index, leaf)| {
                        (index, leaf)
                    })
                    .collect::<Vec<_>>();

                let height = pos_height_in_tree(peak);
                let mut current_layer: Vec<_> = leaves.iter().map(|(i, _)| *i).collect();
                let mut layers: Vec<Vec<_>> = vec![];

                for i in 0..height {
                    let siblings = sibling_indices(current_layer.clone().drain(..).collect());
                    let diff = difference(&siblings, &current_layer);
                    if diff.len() == 0 {
                        // fill the remaining layers
                        layers.extend((i..height).map(|_| vec![]));
                        break;
                    }

                    let len = diff.len();
                    let proof = diff.into_iter().zip(proof_iter.drain(..len)).collect();
                    layers.push(proof);
                    current_layer = parent_indices(siblings);

                    if i == 0 {
                        // insert the leaves
                        layers[0].extend(&leaves);
                        layers[0].sort_by(|a, b| a.0.cmp(&b.0));
                    }
                }

                let peak_root = calculate_merkle_multi_root(layers);
                peak_roots.push(peak_root);
            }
        };
    }

    // bagging peaks
    // bagging from right to left via hash(right, left).
    while peak_roots.len() > 1 {
        let right_peak = peak_roots.pop().expect("pop");
        let left_peak = peak_roots.pop().expect("pop");
        let mut buf = vec![];
        buf.extend(&right_peak);
        buf.extend(&left_peak);

        peak_roots.push(keccak256(&buf));
    }
    peak_roots.pop().unwrap()
}

fn difference(right: &Vec<usize>, left: &Vec<usize>) -> Vec<usize> {
    let mut out = vec![];

    for item in right {
        let mut found = false;
        for i in left {
            if item == i {
                found = true;
                break;
            }
        }

        if !found {
            out.push(*item);
        }

    }
    out
}

#[test]
fn test_simplified_mmr_verification_algorithm() {
    let store = MemStore::default();
    let mut mmr = MMR::<_, MergeKeccak, _>::new(0, &store);
    let positions: Vec<u64> = (0u32..=13)
        .map(|i| mmr.push(NumberHash::from(i)).unwrap())
        .collect();
    let root = mmr.get_root().expect("get root");
    let proof = mmr
        .gen_proof(vec![
            positions[2],
            positions[5],
            positions[8],
            positions[10],
            positions[12],
        ])
        .unwrap();

    let leaves = vec![
        (NumberHash::from(2), positions[2]),
        (NumberHash::from(5), positions[5]),
        (NumberHash::from(8), positions[8]),
        (NumberHash::from(10), positions[10]),
        (NumberHash::from(12), positions[12]),
    ]
        .into_iter()
        .map(|(a, b)| (b, a))
        .collect::<Vec<_>>();

    let positions = leaves.iter().map(|(pos, _)| *pos).collect();
    let pos_with_index = mmr_position_to_k_index(positions, proof.mmr_size());

    let mut custom_leaves = pos_with_index
        .into_iter()
        .zip(leaves.clone())
        .map(|((pos, index), (_, leaf))| {
            let mut hash = [0u8; 32];
            hash.copy_from_slice(&leaf.0);
            (pos, index, hash)
        })
        .collect::<Vec<_>>();


    custom_leaves.sort_by(|(a_pos, _, _), (b_pos, _, _)| a_pos.cmp(b_pos));

    let nodes = proof
        .proof_items()
        .iter()
        .map(|n| {
            let mut buf = [0u8; 32];
            buf.copy_from_slice(&n.0[..]);
            buf
        })
        .collect();

    let calculated = calculate_peak_roots(custom_leaves, proof.mmr_size(), nodes);

    assert_eq!(calculated.to_vec(), root.0.to_vec());
}<|MERGE_RESOLUTION|>--- conflicted
+++ resolved
@@ -1,15 +1,5 @@
 use super::{MergeNumberHash, NumberHash};
-<<<<<<< HEAD
-use crate::mmr::{take_while_vec};
-use crate::{helper::pos_height_in_tree, leaf_index_to_mmr_size, util::MemStore, Error, MMRStore, Merge, MMR, mmr_position_to_k_index};
-=======
-use crate::{
-    helper::pos_height_in_tree,
-    leaf_index_to_mmr_size,
-    util::{MemMMR, MemStore},
-    Error,
-};
->>>>>>> 9e77d3ef
+use crate::{helper::pos_height_in_tree, leaf_index_to_mmr_size, util::{MemMMR, MemStore}, Error, mmr_position_to_k_index, MMR, Merge};
 use faster_hex::hex_string;
 use num::{Integer, Zero};
 use num::integer::div_floor;
@@ -17,6 +7,7 @@
 use rand::{seq::SliceRandom, thread_rng};
 use tiny_keccak::keccak256;
 use crate::helper::get_peaks;
+use crate::mmr::take_while_vec;
 
 fn test_mmr(count: u32, proof_elem: Vec<u32>) {
     let store = MemStore::default();
@@ -167,11 +158,7 @@
     // optionally handroll proof from these positions
     handrolled_proof_positions: Option<Vec<u64>>,
 ) {
-<<<<<<< HEAD
-    use crate::{util::MemMMR, MerkleProof};
-=======
-    use crate::{Merge, MerkleProof};
->>>>>>> 9e77d3ef
+    use crate::{ MerkleProof};
     use std::fmt::{Debug, Formatter};
 
     // Simple item struct to allow debugging the contents of MMR nodes/peaks
